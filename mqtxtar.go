// Program mqtxtar: Tar-like txtar utility
package main

/*
 * mqtxtar.go
 * mqtxtar: Tar-like txtar utility
 * By J. Stuart McMurray
 * Created 20230516
<<<<<<< HEAD
 * Last Modified 20230813
=======
 * Last Modified 20231213
>>>>>>> fc0b5278
 */

import (
	"bufio"
	"flag"
	"fmt"
	"log"
	"os"
	"path/filepath"
	"regexp"
	"strings"
	"sync/atomic"
)

var (
	/* V*f wil be a no-op if -v isn't given. */
	VLogf   = log.Printf
	VPrintf = func(f string, a ...any) { fmt.Fprintf(os.Stderr, f, a...) }

	/* ArchiveFile is the name of the archive file on which to operate. */
	ArchiveFile = StdioFileName

	/* Unsafe controls whether we try to sanitize filenames. */
	Unsafe bool

	/* StopOnError controls whether or not we stop after the first error
	encountered. */
	StopOnError bool

	/* EncounteredError is true if we encountered an error during
	processing. */
	EncounteredError atomic.Bool

	/* Files is the list of paths on which to operate.  It's the union
	of flag.Args() and anything in the file given with -I. */
	Files = make([]string, 0)

<<<<<<< HEAD
	/* compress enables gzip (de)compression. */
	compression bool
=======
	/* excludeRE indicates which files to not add or extract. */
	excludeREs []*regexp.Regexp
>>>>>>> fc0b5278
)

// StdioFileName indicates we use stdin/out instead of a regular file.
const StdioFileName = "-"

func main() {
	/* Command-line flags. */
	var (
		verbOn = flag.Bool(
			"v",
			false,
			"Enable verbose output",
		)
		doCreate = flag.Bool(
			"c",
			false,
			"Create an archive",
		)
		doExtract = flag.Bool(
			"x",
			false,
			"Extract archive contents",
		)
		doList = flag.Bool(
			"t",
			false,
			"List archive contents",
		)
		comment = flag.String(
			"comment",
			"",
			"Set archive `comment`, with -c",
		)
		relDir = flag.String(
			"C",
			"",
			"Relative `directory` for files for -c or -x",
		)
		listFile = flag.String(
			"I",
			"",
			"Optional `file` containing names of files to "+
				"add or extract",
		)
	)
	flag.Func(
		"exclude",
		"Do not add or extract files matching the `regex` "+
			"(may be repeated)",
		func(s string) error {
			re, err := regexp.Compile(s)
			if nil != err {
				return err
			}
			excludeREs = append(excludeREs, re)
			return nil
		},
	)
	flag.BoolVar(
		&Unsafe,
		"P",
		Unsafe,
		"Do not sanitize filenames before extraction",
	)
	flag.StringVar(
		&ArchiveFile,
		"f",
		ArchiveFile,
		"Name of archive `file` or "+StdioFileName+
			" for stdin/out",
	)
	flag.BoolVar(
		&StopOnError,
		"e",
		StopOnError,
		"Stop after the first error",
	)
	flag.BoolVar(
		&compression,
		"z",
		compression,
		"Compress archive using gzip",
	)
	flag.Usage = func() {
		fmt.Fprintf(
			os.Stderr,
			`Usage: %s -c|-x|-t [options] [files...]

Tar-like txtar utility.  Creates, extracts, and lists the contents of archives
in txtar format.  For more details on txtar archives, please see

https://pkg.go.dev/golang.org/x/tools/txtar

Files to be added or extracted can be given as arguments or in a file specified
with -I or both.

Options:
`,
			os.Args[0],
		)
		flag.PrintDefaults()
	}
	flag.Parse()

	/* Work out verbose logging. */
	if !*verbOn {
		VLogf = func(string, ...any) {}
		VPrintf = func(string, ...any) {}
	}
	log.SetFlags(0)
	log.SetPrefix(filepath.Base(os.Args[0]) + ": ")

	/* Make sure we have exactly one action. */
	var nDo int
	for _, p := range []*bool{doCreate, doExtract, doList} {
		if *p {
			nDo++
		}
	}
	if 1 != nDo {
		log.Fatalf("Need exactly one of -c, -x, or -t")
	}

	/* Work out the list of files on which to operate.  We do this now
	so as to not have to worry about chdiring. */
	mustGetFiles(*listFile)

	/* If we've got a relative path, get the absolute path to the archive
	file and chdir to the relative path, for simplicity. */
	if "" != *relDir {
		/* Make sure we have an absolute path for the archive file if
		we're not using stdio. */
		if StdioFileName != ArchiveFile {
			var err error
			if ArchiveFile, err = filepath.Abs(
				ArchiveFile,
			); nil != err {
				log.Fatalf(
					"Error ensuring archive file has "+
						"absolute path: %s",
					err,
				)
			}
		}
		/* Chdir to the -C directory, so we don't have to worry
		about filepath things. */
		if err := os.Chdir(*relDir); nil != err {
			log.Fatalf(
				"Unable to chdir to %s: %s",
				*relDir,
				err,
			)
		}
	}

	/* Do it! */
	switch {
	case *doCreate:
		if err := Create(*comment); nil != err {
			log.Fatalf("Error creating archive: %s", err)
		}
	case *doExtract:
		if err := Extract(false); nil != err {
			log.Fatalf("Error extracting archive: %s", err)
		}
	case *doList:
		if err := Extract(true); nil != err {
			log.Fatalf("Error listing archive: %s", err)
		}
	}

	/* If we tried and nothing worked, tell the shell. */
	if EncounteredError.Load() {
		os.Exit(1)
	}
}

// Errorf prints a message and sets EncounteredError.  If StopOnError is true
// Errorf terminates the program.
func Errorf(format string, args ...any) {
	/* Tell the user what went wrong. */
	log.Printf(format, args...)
	/* If all errors are fatal, this is fatal. */
	if StopOnError {
		os.Exit(1)
	}
	/* Not we've an error so we can exit non-zero. */
	EncounteredError.Store(true)
}

// mustGetFiles gets the list of paths on which to operate.  It terminates the
// program on error.  The paths are stored in Files.
func mustGetFiles(listFile string) {
	ps := make(map[string]struct{}) /* For deduping. */
	/* add adds s to paths if it's not in ps. */
	add := func(s string) {
		if _, ok := ps[s]; ok {
			return
		}
		ps[s] = struct{}{}
		Files = append(Files, s)
	}

	/* Add files from the listfile, if we have one. */
	if "" != listFile {
		lf, err := os.Open(listFile)
		if nil != err {
			log.Fatalf("Error opening file list: %s", err)
		}
		defer lf.Close()
		scanner := bufio.NewScanner(lf)
		for scanner.Scan() {
			l := strings.TrimSpace(scanner.Text())
			if "" == l {
				continue
			}
			add(l)
		}
		if err := scanner.Err(); nil != err {
			log.Fatalf("Error reading file list: %s", err)
		}
	}

	/* Add files from the commandline. */
	for _, p := range flag.Args() {
		add(p)
	}
}

// Excluded returns true if s matches any of the regexes supplied with the
// -exclude flag.
func Excluded(s string) bool {
	for _, re := range excludeREs {
		if re.MatchString(s) {
			return true
		}
	}
	return false
}<|MERGE_RESOLUTION|>--- conflicted
+++ resolved
@@ -6,11 +6,7 @@
  * mqtxtar: Tar-like txtar utility
  * By J. Stuart McMurray
  * Created 20230516
-<<<<<<< HEAD
- * Last Modified 20230813
-=======
- * Last Modified 20231213
->>>>>>> fc0b5278
+ * Last Modified 20231218
  */
 
 import (
@@ -48,13 +44,11 @@
 	of flag.Args() and anything in the file given with -I. */
 	Files = make([]string, 0)
 
-<<<<<<< HEAD
 	/* compress enables gzip (de)compression. */
 	compression bool
-=======
+
 	/* excludeRE indicates which files to not add or extract. */
 	excludeREs []*regexp.Regexp
->>>>>>> fc0b5278
 )
 
 // StdioFileName indicates we use stdin/out instead of a regular file.
